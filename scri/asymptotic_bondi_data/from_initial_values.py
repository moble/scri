@classmethod
def from_initial_values(cls, time, ell_max=8, sigma0=0.0, sigmadot0=0.0, sigmaddot0=0.0, psi2=0.0, psi1=0.0, psi0=0.0):
    """Construct Bondi data from sigma as a function of time and optional initial values

    The initial-value formulation for Bondi gauge is determined by these relations:

        ψ̇₀ = ðψ₁ + 3 σ ψ₂
        ψ̇₁ = ðψ₂ + 2 σ ψ₃
        ψ̇₂ = ðψ₃ + 1 σ ψ₄
        ψ₃ = -∂ðσ̄/∂u
        ψ₄ = -∂²σ̄/∂u²

    We also have a constraint on the initial value of ψ₂:

        Im[ψ₂] = -Im[ð²σ̄ + σ ∂σ̄/∂u]

    Given these expressions, and the value of sigma as a function of time and
    direction, we can find the values of sigma and all the Weyl components for all
    time -- the Bondi data.  This function implements that algorithm.

    Note that the interpretation of the input mode weights depends on the dimension
    of `sigma0`.  If it has dimension 0 or 1, the problem is integrated exactly,
    and the rest of the inputs are assumed to represent the corresponding values at
    time u=0.  If it has dimension 2, `sigma0` is interpreted as a function of
    time, and the rest of the problem is integrated numerically via splines, with
    `psi2`, `psi1`, and `psi0` representing the corresponding values at time
    u=`time[0]` (the first element of the input `time` array); `sigmadot0` and
    `sigmaddot0` are ignored in this case.

    Parameters
    ==========
    cls: class
        Class to construct the AsymptoticBondiData object.  This function will also
        be used as a classmethod in that class, in which case this parameter will
        be passed automatically by calling this function as a method.
    time: array_like
        Times at which to compute the Bondi data.  Must be 1-dimensional.
    ell_max: int
        Maximum ell value to be stored in the data
    sigma0: 0.0 or array_like [defaults to 0.0]
        This represents the value of sigma as a function of time and direction, or
        simply its initial value (see discussion above).  The input quantity must
        broadcast against an array of shape (n_times, LM_total_size(0, ell_max)).
    sigmadot0: 0.0 or array_like [defaults to 0.0]
        This represents the time-derivative of sigma as a function of time and
        direction.  Note that this is ignored if `sigma0` is a 2-dimensional array;
        instead, this quantity is computed by differentiating a spline of `sigma0`.
        This must be 0- or 1-dimensional, and is assumed to represent the
        derivative at time 0.  (Or, if `sigmaddot0` is 0, then the constant
        derivative at any time.)
    sigmaddot0: 0.0 or array_like [defaults to 0.0]
        Just like `sigmadot0`, except for the second derivative.  Note that this
        represents the second derivative only at time u=0; for all other times we
        expand as a Taylor series if this is used.
    psi2: 0.0 or array_like [defaults to 0.0]
        This represents the initial value of the psi2 field.  Its imaginary part is
        determined by the condition that the mass aspect must be real-valued, so
        any imaginary part in the input is discarded.  If array_like, this
        parameter must be 1-dimensional and have size LM_total_size(0, ell_max).
    psi1: 0.0 or array_like [defaults to 0.0]
        This represents the initial value of the psi1 field.  If array_like, this
        parameter must be 1-dimensional and have size LM_total_size(0, ell_max).
    psi0: 0.0 or array_like [defaults to 0.0]
        This represents the initial value of the psi0 field.  If array_like, this
        parameter must be 1-dimensional and have size LM_total_size(0, ell_max).

    """
    import numpy as np
    from .. import ModesTimeSeries

    def asany_atleast2d_complex(a):
        a = np.asanyarray(a) + 0j
        while np.ndim(a) < 2:
            a = a[np.newaxis, ...]
        return a

    psi2 = asany_atleast2d_complex(psi2)
    psi1 = asany_atleast2d_complex(psi1)
    psi0 = asany_atleast2d_complex(psi0)

    # Construct the empty container
    abd = cls(time, ell_max, multiplication_truncator=max)

    # Evaluate sigma and derivatives
    if np.ndim(sigma0) == 0 or np.ndim(sigma0) == 1:
        # Assume this is just the angular dependence, which will be taken as
        # constant in time.  If this is true, assumes sigmadot0 and sigmaddot0
        # are constants in time, and just integrates them.
        u = abd.time
        ð = lambda x: x.eth_GHP
        conjugate = lambda x: x.bar
        σ_0 = ModesTimeSeries(asany_atleast2d_complex(sigma0), u, spin_weight=2, multiplication_truncator=max)
        σ_1 = ModesTimeSeries(asany_atleast2d_complex(sigmadot0), u, spin_weight=2, multiplication_truncator=max)
        σ_2 = ModesTimeSeries(asany_atleast2d_complex(sigmaddot0 / 2), u, spin_weight=2, multiplication_truncator=max)
        abd.sigma = u * (u * σ_2 + σ_1) + σ_0
        # ψ₄ = -∂²σ̄/∂u²
        ψ4_0 = -2 * conjugate(σ_2)
        abd.psi4 = ψ4_0
        # ψ₃ = -ð ∂σ̄/∂u
        ψ3_0 = -ð(conjugate(σ_1))
        ψ3_1 = -2 * ð(conjugate(σ_2))
        abd.psi3 = u * ψ3_1 + ψ3_0
        # ψ₂ = ∫ (-ðψ₃ + σψ₄) du
        ψ2_0 = (
            ModesTimeSeries(psi2, u, spin_weight=0, multiplication_truncator=max).real
<<<<<<< HEAD
            - (σ_0.bar.eth_GHP.eth_GHP + σ_0 * σ_1.bar).imag
=======
            - 1j * (σ_0.bar.eth.eth + σ_0 * σ_1.bar).imag
>>>>>>> bcf5e00e
        )
        ψ2_1 = σ_0 * ψ4_0 + ð(ψ3_0)
        ψ2_2 = (σ_1 * ψ4_0 + ð(ψ3_1)) / 2
        ψ2_3 = (1 / 3) * σ_2 * ψ4_0
        abd.psi2 = u * (u * (u * ψ2_3 + ψ2_2) + ψ2_1) + ψ2_0
        # ψ₁ = ∫ (ðψ₂ + 2σψ₃) du
        ψ1_0 = ModesTimeSeries(psi1, u, spin_weight=1, multiplication_truncator=max)
        ψ1_1 = 2 * σ_0 * ψ3_0 + ð(ψ2_0)
        ψ1_2 = σ_0 * ψ3_1 + σ_1 * ψ3_0 + ð(ψ2_1) / 2
        ψ1_3 = (2 * σ_1 * ψ3_1 + 2 * σ_2 * ψ3_0 + ð(ψ2_2)) / 3
        ψ1_4 = (2 * σ_2 * ψ3_1 + ð(ψ2_3)) / 4
        abd.psi1 = u * (u * (u * (u * ψ1_4 + ψ1_3) + ψ1_2) + ψ1_1) + ψ1_0
        # ψ₀ = ∫ (ðψ₁ + 3σψ₂) du
        ψ0_0 = ModesTimeSeries(psi0, u, spin_weight=2, multiplication_truncator=max)
        ψ0_1 = 3 * σ_0 * ψ2_0 + ð(ψ1_0)
        ψ0_2 = (3 * σ_0 * ψ2_1 + 3 * σ_1 * ψ2_0 + ð(ψ1_1)) / 2
        ψ0_3 = σ_0 * ψ2_2 + σ_1 * ψ2_1 + σ_2 * ψ2_0 + ð(ψ1_2) / 3
        ψ0_4 = (3 * σ_0 * ψ2_3 + 3 * σ_1 * ψ2_2 + 3 * σ_2 * ψ2_1 + ð(ψ1_3)) / 4
        ψ0_5 = (3 * σ_1 * ψ2_3 + 3 * σ_2 * ψ2_2 + ð(ψ1_4)) / 5
        ψ0_6 = σ_2 * ψ2_3 / 2
        abd.psi0 = u * (u * (u * (u * (u * (u * ψ0_6 + ψ0_5) + ψ0_4) + ψ0_3) + ψ0_2) + ψ0_1) + ψ0_0
    elif np.ndim(sigma0) == 2:
        # Assume this gives complete data, as a function of time and angle.
        # If this is true, ignore sigmadot0 and sigmaddot0.
        def adjust_psi2_imaginary_part(psi2, abd):
            # Adjust the initial value of psi2 to satisfy the mass-aspect condition
            sigma_initial = abd.sigma[..., 0, :]
            sigma_bar_dot_initial = abd.sigma.bar.dot[..., 0, :]
            return (
                ModesTimeSeries(psi2, abd.time, spin_weight=0).real
<<<<<<< HEAD
                - (sigma_initial.bar.eth_GHP.eth_GHP + sigma_initial * sigma_bar_dot_initial).imag
=======
                - 1j * (sigma_initial.bar.eth.eth + sigma_initial * sigma_bar_dot_initial).imag
>>>>>>> bcf5e00e
            )

        abd.sigma = sigma0
        # ψ₄ = -∂²σ̄/∂u²
        abd.psi4 = -abd.sigma.ddot.bar
        # ψ₃ = -ð ∂σ̄/∂u
        abd.psi3 = -abd.sigma.dot.bar.eth_GHP
        # ψ₂ = ∫ (ðψ₃ + σψ₄) du
        abd.psi2 = (abd.psi3.eth_GHP + abd.sigma * abd.psi4).int + adjust_psi2_imaginary_part(psi2, abd)
        # ψ₁ = ∫ ðψ₂ + σψ₃ du
        abd.psi1 = (abd.psi2.eth_GHP + 2 * abd.sigma * abd.psi3).int + psi1
        # ψ₀ = ∫ ðψ₁ + σψ₂ dt
        abd.psi0 = (abd.psi1.eth_GHP + 3 * abd.sigma * abd.psi2).int + psi0
    else:
        raise ValueError(f"Input `sigma0` must have 1 or 2 dimensions; it has {np.ndim(sigma0)}")

    return abd<|MERGE_RESOLUTION|>--- conflicted
+++ resolved
@@ -103,11 +103,7 @@
         # ψ₂ = ∫ (-ðψ₃ + σψ₄) du
         ψ2_0 = (
             ModesTimeSeries(psi2, u, spin_weight=0, multiplication_truncator=max).real
-<<<<<<< HEAD
-            - (σ_0.bar.eth_GHP.eth_GHP + σ_0 * σ_1.bar).imag
-=======
             - 1j * (σ_0.bar.eth.eth + σ_0 * σ_1.bar).imag
->>>>>>> bcf5e00e
         )
         ψ2_1 = σ_0 * ψ4_0 + ð(ψ3_0)
         ψ2_2 = (σ_1 * ψ4_0 + ð(ψ3_1)) / 2
@@ -138,11 +134,7 @@
             sigma_bar_dot_initial = abd.sigma.bar.dot[..., 0, :]
             return (
                 ModesTimeSeries(psi2, abd.time, spin_weight=0).real
-<<<<<<< HEAD
-                - (sigma_initial.bar.eth_GHP.eth_GHP + sigma_initial * sigma_bar_dot_initial).imag
-=======
                 - 1j * (sigma_initial.bar.eth.eth + sigma_initial * sigma_bar_dot_initial).imag
->>>>>>> bcf5e00e
             )
 
         abd.sigma = sigma0
